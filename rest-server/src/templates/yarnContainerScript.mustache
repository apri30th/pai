--- conflicted
+++ resolved
@@ -20,14 +20,10 @@
 
 # Entrypoint script for yarn container.
 
-<<<<<<< HEAD
 docker_name="$FRAMEWORK_NAME-$CONTAINER_ID"
 export PAI_DEFAULT_FS_URI={{{ hdfsUri }}}
 
-exec 13>/tmp/pai_yarncontainer_$CONTAINER_ID.log
-=======
 exec 13>$LOG_DIRS/YarnContainerDebug.log
->>>>>>> 861318b0
 BASH_XTRACEFD=13
 
 function exit_handler()
@@ -36,12 +32,7 @@
     "[DEBUG]" "EXIT signal received in yarn container, exiting ..."
   set +x
   exec 13>&-
-<<<<<<< HEAD
-  hdfs dfs -put /tmp/pai_yarncontainer_$CONTAINER_ID.log \
-    {{{ hdfsUri }}}/Container/{{{ jobData.userName }}}/{{{ jobData.jobName }}}/log/
   kill -9 $(docker inspect --format="{{.State.Pid}}" $docker_name)
-=======
->>>>>>> 861318b0
   kill 0
 }
 
