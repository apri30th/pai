--- conflicted
+++ resolved
@@ -137,13 +137,8 @@
                             <button type="button" class="close" data-dismiss="modal" aria-hidden="true">&times;</button>
                             <h4 class="modal-title">Edit Yaml</h4>
                         </div>
-<<<<<<< HEAD
-                        <div class="modal-body">
-                            <div id="yaml-editor-holder" style="height:600px;border:1px solid #ccc"></div>
-=======
                         <div class="modal-body" id="yaml-content">
                             <div id="yaml-editor-holder" style="border:1px solid #ccc"></div>
->>>>>>> 2a2468fa
                         </div>
                         <div class="modal-footer">
                             <button type="button" class="btn btn-primary edit-save" id="yaml-edit-save-button">Save</button>
