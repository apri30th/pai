// Copyright (c) Microsoft Corporation
// All rights reserved.
//
// MIT License
//
// Permission is hereby granted, free of charge, to any person obtaining a copy of this software and associated
// documentation files (the "Software"), to deal in the Software without restriction, including without limitation
// the rights to use, copy, modify, merge, publish, distribute, sublicense, and/or sell copies of the Software, and
// to permit persons to whom the Software is furnished to do so, subject to the following conditions:
// The above copyright notice and this permission notice shall be included in all copies or substantial portions of the Software.
//
// THE SOFTWARE IS PROVIDED *AS IS*, WITHOUT WARRANTY OF ANY KIND, EXPRESS OR IMPLIED, INCLUDING
// BUT NOT LIMITED TO THE WARRANTIES OF MERCHANTABILITY, FITNESS FOR A PARTICULAR PURPOSE AND
// NONINFRINGEMENT. IN NO EVENT SHALL THE AUTHORS OR COPYRIGHT HOLDERS BE LIABLE FOR ANY CLAIM,
// DAMAGES OR OTHER LIABILITY, WHETHER IN AN ACTION OF CONTRACT, TORT OR OTHERWISE, ARISING FROM,
// OUT OF OR IN CONNECTION WITH THE SOFTWARE OR THE USE OR OTHER DEALINGS IN THE SOFTWARE.

require('json-editor');

const yaml = require('js-yaml');

const convertParameterToKeyValue = (d) => {
  if ('parameters' in d) {
    let parameters = d['parameters'];
    d['parameters'] = [];
    Object.keys(parameters).forEach((key) => {
      d['parameters'].push({
        name: key,
        value: parameters[key],
      });
    });
  }
};

const convertParameterFromKeyValue = (d) => {
  if ('parameters' in d) {
    let parameters = d['parameters'];
    d['parameters'] = {};
    parameters.forEach((t) => {
      d['parameters'][t['name']] = t['value'];
    });
  }
};

const yamlLoad = (yamlString) => {
  try {
    return yaml.safeLoad(yamlString);
  } catch (error) {
    alert('Failed to load yaml file: ' + error);
    return null;
  }
};

<<<<<<< HEAD
const yamlToJsonEditor = (data) => {
=======
const jsonToJsonEditor = (data) => {
>>>>>>> 08ec2916
  try {
    if (!data || typeof data !== 'object') {
      throw new Error('Content is null or does not have required format.');
    }

    if ('tasks' in data) {
      data['tasks'].forEach((task) => {
        task['instances'] = task['resource']['instances'];
        task['cpu'] = task['resource']['resourcePerInstance']['cpu'];
        task['gpu'] = task['resource']['resourcePerInstance']['gpu'];
        task['memoryMB'] = task['resource']['resourcePerInstance']['memoryMB'];
        task['portList'] = task['resource']['portList'];
        delete task['resource'];
        convertParameterToKeyValue(task);
      });
    }

    if ('parameters' in data) {
      convertParameterToKeyValue(data);
    }

    return data;
  } catch (error) {
    alert('Failed to parse yaml file. ' + error);
    return null;
  }
};

const jsonEditorToJobJson = (editors) => {
  let res = JSON.parse(JSON.stringify(editors['job'][0].getValue())); // deep copy
  convertParameterFromKeyValue(res);

  res['type'] = 'job';
  res['prerequisites'] = [];
  res['tasks'] = [];

  ['data', 'script', 'dockerimage', 'task'].forEach((type) => {
    editors[type].forEach((editor) => {
      if (editor != null) {
        let temp = JSON.parse(JSON.stringify(editor.getValue()));
        if (type == 'task') {
          convertParameterFromKeyValue(temp);
          temp['resource'] = {
            'instances': temp['instances'],
            'resourcePerInstance': {
              cpu: temp['cpu'],
              memoryMB: temp['memoryMB'],
              gpu: temp['gpu'],
            },
            'portList': temp['portList'],
          };
          delete temp['portList'];
          delete temp['instances'];
          delete temp['cpu'];
          delete temp['memoryMB'];
          delete temp['gpu'];
          res['tasks'].push(temp);
        } else {
          temp['type'] = type;
          res['prerequisites'].push(temp);
        }
      }
    });
  });
  return res;
};

const exportToYaml = (editors) => {
  let res = jsonEditorToJobJson(editors);
  return yaml.safeDump(res);
};

module.exports = {
  yamlLoad,
  jsonToJsonEditor,
  jsonEditorToJobJson,
  exportToYaml,
};<|MERGE_RESOLUTION|>--- conflicted
+++ resolved
@@ -51,11 +51,7 @@
   }
 };
 
-<<<<<<< HEAD
-const yamlToJsonEditor = (data) => {
-=======
 const jsonToJsonEditor = (data) => {
->>>>>>> 08ec2916
   try {
     if (!data || typeof data !== 'object') {
       throw new Error('Content is null or does not have required format.');
