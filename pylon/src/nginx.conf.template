# Copyright (c) Microsoft Corporation
# All rights reserved.
#
# MIT License
#
# Permission is hereby granted, free of charge, to any person obtaining a copy of this software and associated
# documentation files (the "Software"), to deal in the Software without restriction, including without limitation
# the rights to use, copy, modify, merge, publish, distribute, sublicense, and/or sell copies of the Software, and
# to permit persons to whom the Software is furnished to do so, subject to the following conditions:
# The above copyright notice and this permission notice shall be included in all copies or substantial portions of the Software.
#
# THE SOFTWARE IS PROVIDED *AS IS*, WITHOUT WARRANTY OF ANY KIND, EXPRESS OR IMPLIED, INCLUDING
# BUT NOT LIMITED TO THE WARRANTIES OF MERCHANTABILITY, FITNESS FOR A PARTICULAR PURPOSE AND
# NONINFRINGEMENT. IN NO EVENT SHALL THE AUTHORS OR COPYRIGHT HOLDERS BE LIABLE FOR ANY CLAIM,
# DAMAGES OR OTHER LIABILITY, WHETHER IN AN ACTION OF CONTRACT, TORT OR OTHERWISE, ARISING FROM,
# OUT OF OR IN CONNECTION WITH THE SOFTWARE OR THE USE OR OTHER DEALINGS IN THE SOFTWARE.

worker_processes  1;

events {
  worker_connections  1024;
}

http {
  include            mime.types;
  default_type       application/octet-stream;
  sendfile           on;
  keepalive_timeout  65;

  # Use the DNS of the host machine as nginx's resolver.
  # TODO: Find a better way to avoid setting this manually.
  #       For example, install a dnsmasq so that the resolver here
  #       can be simply set to 127.0.0.1.
  resolver 127.0.0.1;

  # Turn gzip on
  map $request_uri $routing_accept_encoding {
    default "";
    ~*/static "gzip";
  }

  server {
    listen      80;
    server_name localhost;
    client_max_body_size 256M;
    client_body_buffer_size 256M;
    proxy_connect_timeout 60m;
    proxy_send_timeout 60m;
    proxy_read_timeout 60m;
    send_timeout 60m;

    #
    # General-purpose reverse proxy.
    # The proxy to WebHDFS API depends on it.
    #

    location ~ ^/a/([^/]+):(\d*)(.*)$ {
      set $target_host   $1;
      set $target_port   :$2;
      set $target_path   $3$is_args$args;
      if ($target_port = ":0") {
        set $target_port "";
      }
      proxy_pass http://$target_host$target_port$target_path;
    }

    #
    # API servers
    #

    # PAI REST server
    location ~ ^/rest-server/api(.*)$ {
      proxy_pass {{REST_SERVER_URI}}/api$1$is_args$args;
      #
      proxy_set_header Accept-Encoding "";
      subs_filter_types *;
      subs_filter
        \"containerLog\":\"http://([^/]*):8042/([^\"]*)\"
        \"containerLog\":\"$scheme://$http_host/yarn/$1:8042/$2\"
        r;
      subs_filter
        \"appTrackingUrl\":\"http://([^/]*):8088/([^\"]*)\"
        \"appTrackingUrl\":\"$scheme://$http_host/yarn/$1:8088/$2\"
        r;
    }

    # Kubernetes API server.
    location ~ ^/kubernetes/api(.*)$ {
      proxy_pass {{K8S_API_SERVER_URI}}/api$1$is_args$args;
    }

    # WebHDFS API server.
    location ~ ^/webhdfs/api(.*)$ {
      proxy_pass {{WEBHDFS_URI}}/webhdfs$1$is_args$args;
      #
      # Reason of commenting the following lines out:
      #   - WebHDFS sends 100-continue no matter whether the 'Expect: 100-Continue' is set;
      #   - Nginx does not expect 100-continue respond from WebHDFS, no matter whether the 'Expect: 100-Continue' is set;
      #   - As a result, Nginx will definitely receive a '100-continue' respond from WebHDFS and then hang there untill timeout.
      #   - No easier way yet other than changing the code of Nginx or WebHDFS. The current solution is a work-around.
      #proxy_intercept_errors on;
      #error_page 307 = @handle_webhdfs_api_redirect;
    }
    #location @handle_webhdfs_api_redirect {
    #  if ($upstream_http_location ~ ^http://([^/]+):(\d+)/(.*)$) {
    #    return 307 $scheme://$http_host/a/$1/$2/$3;
    #  }
    #}

    # Prometheus API server.
    location ~ ^/prometheus/api(.*)$ {
      proxy_pass {{PROMETHEUS_URI}}/api$1$is_args$args;
    }

    #
    # YARN web portal
    #

    location ~ ^/yarn$ {
      # Add '/' to the end of the URL, otherwise there will be a 404 error.
      return 301 $scheme://$http_host$request_uri/;
    }
    location ~ ^/yarn/([^/]+):(\d+)/(.*/)?([^/]*)$ {
      set $target_host   $1;
      set $target_port   $2;
      set $target_path   $3$4$is_args$args;
      set $condition     "";
      #
      proxy_pass http://$target_host:$target_port/$target_path;
      proxy_set_header Accept-Encoding $routing_accept_encoding;
      proxy_intercept_errors on;
      error_page 301 302 307 = @handle_yarn_redirect;
      #
      set $base $scheme://$http_host/yarn/$target_host:$target_port/;
      #
      subs_filter
        "<html>"
        "<head><base href=\"$base\"></head><html>"
        o;
      subs_filter
        " src=\"/static"
        " src=\"static"
        g;
      subs_filter
        href=(['"])/
        href=$1
        r;
      #
      subs_filter
        href=\'http://([^/]*):8042\'
        href=\'$scheme://$http_host/yarn/$1:8042/node\'
        r;
      subs_filter
        href=\'http://([^/]*):8042/([^\']*)\'
        href=\'$scheme://$http_host/yarn/$1:8042/$2\'
        r;
      subs_filter
        href=\'http://([^/]*):8088/([^\']*)\'
        href=\'$scheme://$http_host/yarn/$1:8088/$2\'
<<<<<<< HEAD
        r;
      #
      subs_filter
        href=\"/([^/]*):8042\"
        href=\"$scheme://$http_host/yarn/$1:8042/node\"
        r;
     subs_filter
        href=\"http://([^/]*):8042\"
        href=\"$scheme://$http_host/yarn/$1:8042/node\"
        r;
      subs_filter
        href=\"http://([^/]*):8042/([^\"]*)\"
        href=\"$scheme://$http_host/yarn/$1:8042/$2\"
        r;
      subs_filter
        href=\"http://([^/]*):8088\"
        href=\"$scheme://$http_host/yarn/$1:8088/cluster\"
=======
>>>>>>> 925bd1cf
        r;
      #
      subs_filter
<<<<<<< HEAD
        href=\"http://([^/]*):8088/([^\"]*)\"
        href=\"$scheme://$http_host/yarn/$1:8088/$2\"
        r;
      subs_filter
=======
        href=\"/([^/]*):8042\"
        href=\"$scheme://$http_host/yarn/$1:8042/node\"
        r;
     subs_filter
        href=\"http://([^/]*):8042\"
        href=\"$scheme://$http_host/yarn/$1:8042/node\"
        r;
      subs_filter
        href=\"http://([^/]*):8042/([^\"]*)\"
        href=\"$scheme://$http_host/yarn/$1:8042/$2\"
        r;
      subs_filter
        href=\"http://([^/]*):8088\"
        href=\"$scheme://$http_host/yarn/$1:8088/cluster\"
        r;
      subs_filter
        href=\"http://([^/]*):8088/([^\"]*)\"
        href=\"$scheme://$http_host/yarn/$1:8088/$2\"
        r;
      subs_filter
>>>>>>> 925bd1cf
        url=http://([^/]*):8188/([^\"]*)\">
        url=$scheme://$http_host/yarn/$1:8188/$2\">
        r;
      #
      subs_filter
        8088/proxy/application
        8088/cluster/app/application
        g;
    }
    location ~ ^/yarn(.*)$ {
      set $target_path   $1$is_args$args;
      set $yarn_root_url {{YARN_WEB_PORTAL_URI}};
      if ($yarn_root_url ~ ^http://([^/]+):(\d+)$) {
        return 301 $scheme://$http_host/yarn/$1:$2$target_path;
      }
    }
    location @handle_yarn_redirect {
      if ($upstream_http_location ~ ^http://([^/]+):(\d+)/(.*/)?([^/]*)$) {
        return 301 $scheme://$http_host/yarn/$1:$2/$3$4$is_args$args;
      }
    }

    #
    # Other web portals
    #

    # Kubernetes dashbaord
    location ~ ^/kubernetes-dashboard$ {
      # Add '/' to the end of the URL, otherwise there will be a 404 error.
      return 301 $scheme://$http_host$request_uri/;
    }
    location ~ ^/kubernetes-dashboard(.*)$ {
      proxy_pass {{K8S_DASHBOARD_URI}}$1$is_args$args;
    }

    # WebHDFS dashboard
    location ~ ^/webhdfs$ {
      # Add '/' to the end of the URL, otherwise there will be a 404 error.
      return 301 $scheme://$http_host$request_uri/;
    }
    location ~ ^/webhdfs(.*)$ {
      proxy_pass {{WEBHDFS_URI}}$1$is_args$args;
      set $base $scheme://$http_host/webhdfs/;
      sub_filter_types *;
      sub_filter_once off;
      sub_filter
        "href=\"/"
        "href=\"$base";
      sub_filter
        "src=\"/static"
        "src=\"${base}static";
      sub_filter
        "/jmx?qry="
        "${base}jmx?qry=";
      sub_filter
        "/webhdfs/v1"
        "/webhdfs/api/v1";
      sub_filter
        "'url': '/conf'"
        "'url': '${base}conf'";
      sub_filter
        "get('/startupProgress'"
        "get('${base}startupProgress'";
    }

    # Grafana
    location ~ ^/grafana$ {
      # Add '/' to the end of the URL, otherwise there will be a 404 error.
      return 301 $scheme://$http_host$request_uri/;
    }
    location ~ ^/grafana(.*)$$ {
      proxy_pass {{GRAFANA_URI}}$1$is_args$args;
      sub_filter_types *;
      sub_filter_once off;
      sub_filter
        '<base href="/" />'
        '<base href="$scheme://$http_host/grafana/" />';
      sub_filter
        '{{PROMETHEUS_URI}}'
        '$scheme://$http_host/prometheus';
      sub_filter
        '{{GRAFANA_URI}}'
        '$scheme://$http_host/grafana';
      sub_filter
        '"url":"/'
        '"url":"./';
      sub_filter
        'appSubUrl+"/"'
        'appSubUrl+"/grafana/"';
    }

    # PAI web portal
    location ~ ^(.*)$ {
      proxy_pass {{PAI_WEB_PORTAL_URI}}$1$is_args$args;
      #
      # Disable compression. Without this line sub_filter won't work.
      # Ref: https://serverfault.com/a/892447
      proxy_set_header Accept-Encoding "";
      #
      # Enable all types of contents. Without this line javascript files
      # won't be processed by sub_filter.
      # Ref: http://nginx.org/en/docs/http/ngx_http_sub_module.html#sub_filter_types
      sub_filter_types *;
      #
      sub_filter_once off;
      sub_filter
        '{{REST_SERVER_URI}}'
        '/rest-server';
      sub_filter
        '{{K8S_API_SERVER_URI}}'
        '/kubernetes';
      sub_filter
        '{{PROMETHEUS_URI}}'
        '/prometheus';
      sub_filter
        '{{YARN_WEB_PORTAL_URI}}'
        '/yarn';
      sub_filter
        '{{K8S_DASHBOARD_URI}}'
        '/kubernetes-dashboard';
      sub_filter
        '{{GRAFANA_URI}}'
        '/grafana';
    }
  }
}<|MERGE_RESOLUTION|>--- conflicted
+++ resolved
@@ -157,14 +157,13 @@
       subs_filter
         href=\'http://([^/]*):8088/([^\']*)\'
         href=\'$scheme://$http_host/yarn/$1:8088/$2\'
-<<<<<<< HEAD
         r;
       #
       subs_filter
         href=\"/([^/]*):8042\"
         href=\"$scheme://$http_host/yarn/$1:8042/node\"
         r;
-     subs_filter
+      subs_filter
         href=\"http://([^/]*):8042\"
         href=\"$scheme://$http_host/yarn/$1:8042/node\"
         r;
@@ -175,38 +174,13 @@
       subs_filter
         href=\"http://([^/]*):8088\"
         href=\"$scheme://$http_host/yarn/$1:8088/cluster\"
-=======
->>>>>>> 925bd1cf
-        r;
-      #
-      subs_filter
-<<<<<<< HEAD
+        r;
+      #
+      subs_filter
         href=\"http://([^/]*):8088/([^\"]*)\"
         href=\"$scheme://$http_host/yarn/$1:8088/$2\"
         r;
       subs_filter
-=======
-        href=\"/([^/]*):8042\"
-        href=\"$scheme://$http_host/yarn/$1:8042/node\"
-        r;
-     subs_filter
-        href=\"http://([^/]*):8042\"
-        href=\"$scheme://$http_host/yarn/$1:8042/node\"
-        r;
-      subs_filter
-        href=\"http://([^/]*):8042/([^\"]*)\"
-        href=\"$scheme://$http_host/yarn/$1:8042/$2\"
-        r;
-      subs_filter
-        href=\"http://([^/]*):8088\"
-        href=\"$scheme://$http_host/yarn/$1:8088/cluster\"
-        r;
-      subs_filter
-        href=\"http://([^/]*):8088/([^\"]*)\"
-        href=\"$scheme://$http_host/yarn/$1:8088/$2\"
-        r;
-      subs_filter
->>>>>>> 925bd1cf
         url=http://([^/]*):8188/([^\"]*)\">
         url=$scheme://$http_host/yarn/$1:8188/$2\">
         r;
