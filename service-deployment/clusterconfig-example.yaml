# Copyright (c) Microsoft Corporation
# All rights reserved.
#
# MIT License
#
# Permission is hereby granted, free of charge, to any person obtaining a copy of this software and associated
# documentation files (the "Software"), to deal in the Software without restriction, including without limitation
# the rights to use, copy, modify, merge, publish, distribute, sublicense, and/or sell copies of the Software, and
# to permit persons to whom the Software is furnished to do so, subject to the following conditions:
# The above copyright notice and this permission notice shall be included in all copies or substantial portions of the Software.
#
# THE SOFTWARE IS PROVIDED *AS IS*, WITHOUT WARRANTY OF ANY KIND, EXPRESS OR IMPLIED, INCLUDING
# BUT NOT LIMITED TO THE WARRANTIES OF MERCHANTABILITY, FITNESS FOR A PARTICULAR PURPOSE AND
# NONINFRINGEMENT. IN NO EVENT SHALL THE AUTHORS OR COPYRIGHT HOLDERS BE LIABLE FOR ANY CLAIM,
# DAMAGES OR OTHER LIABILITY, WHETHER IN AN ACTION OF CONTRACT, TORT OR OTHERWISE, ARISING FROM,
# OUT OF OR IN CONNECTION WITH THE SOFTWARE OR THE USE OR OTHER DEALINGS IN THE SOFTWARE.

clusterID: your_cluster_id


clusterinfo:

  # HDFS, zookeeper data path
  dataPath: "/datastorage"

  # PAI data root path
  paiPath: "/var/pai"

  # Choose proper nvidia driver version from this url http://www.nvidia.com/object/linux-amd64-display-archive.html
  nvidia_drivers_version: 384.111

  # static docker-version
  # https://download.docker.com/linux/static/stable/x86_64/docker-17.06.2-ce.tgz
  # Docker client used by hadoop NM (node manager) to launch Docker containers (e.g., of a deep learning job) in the host env.
  dockerverison: 17.06.2

  # the docker registry to store docker images that contain system services like frameworklauncher, hadoop, etc.
  dockerregistryinfo:

    # If public, please fill it the same as your username
    docker_namespace: your_registry_namespace

    # E.g., gcr.io. If public，fill docker_registry_domain with word "public"
    # docker_registry_domain: public
    docker_registry_domain: your_registry_domain
    # If the docker registry doesn't require authentication, please leave docker_username and docker_password empty
    docker_username: your_registry_username
    docker_password: your_registry_password

    docker_tag: your_image_tag

    # The name of the secret in kubernetes will be created in your cluster
    # Must be lower case, e.g., regsecret.
    secretname: your_secret_name

  # hadoop config information
  hadoopinfo:
    # If custom_hadoop_binary_path is None, script will download a standard version of hadoop binary for you
    # hadoop-version
    # http://archive.apache.org/dist/hadoop/common/hadoop-2.7.2/hadoop-2.7.2.tar.gz
    custom_hadoop_binary_path: None
    hadoopversion: 2.7.2
    configmapname: hadoop-configuration
    hadoop_vip: 10.0.3.9

  frameworklauncher:
    frameworklauncher_vip: 10.0.3.9
    frameworklauncher_port: 9086

  restserverinfo:
    # path for rest api server src dir
    src_path: ../rest-server/
    # uri for frameworklauncher webservice
    webservice_uri: http://10.0.3.9:9086
    # uri for hdfs
    hdfs_uri: hdfs://10.0.3.9:9000
    # port for rest api server
    server_port: 9186
    # secret for signing authentication tokens, e.g., "Hello PAI!"
    jwt_secret: your_jwt_secret
    # authentication database file path relative to PAI data path
    lowdb_path: "rest-server/user.db.json"
    # database admin username
    lowdb_admin: your_admin_username
    # database admin password
    lowdb_passwd: your_admin_password

  # The config for web portal
  webportalinfo:
    # root url of the rest server
    rest_server_uri: http://10.0.3.9:9186
    # root url of the prometheus server
    prometheus_uri: http://10.0.1.9:9090
    # root url of the grafana portal
    grafana_uri: http://10.0.1.9:3000
    # root url of the k8s dashboard
    k8s_dashboard_uri: http://10.0.3.9:9090
    # root url of the k8s apiserver
    k8s_api_server_uri: http://10.0.3.9:8080
    # port for webportal
    server_port: 9286

  # The config for Grafana
  grafanainfo:  
    # The address of the grafana to connect to
    grafana_url: http://10.0.3.9
    # port for grafana
    grafana_port: 3000

  # The config for monitor service
  prometheusinfo:
    # The address of the prometheus to connect to
    prometheus_url: http://10.0.3.9
    # port for prometheus port
    prometheus_port: 9090
    # port for node exporter
    node_exporter_port: 9100
<<<<<<< HEAD
    # cadvisor port
    cadvisor_port: 8089
=======
  
  pyloninfo:
    # root url of the rest server
    rest_server_uri: http://10.0.3.9:9186
    # root url of the k8s apiserver
    k8s_api_server_uri: http://10.0.3.9:8080
    # root url of the prometheus server
    prometheus_uri: http://10.0.1.9:9090
    # root url of the webhdfs api server
    webhdfs_uri: http://10.0.3.9:50070
    # root url of the web portal
    webportal_uri: http://10.0.3.9:9286
    # port of pylon
    port: 80
>>>>>>> 0a96828a

# The detail machine type information in your cluster, each machine type has an entry here
# An Azure VM example
machineinfo:

  NC24R:
    mem: 224
    gpu:
    # type: gpu{type}
      type: teslak80
      count: 4
    cpu:
      vcore: 24
    dataFolder: "/mnt"
    # Note: Up to now, the only supported os version is Ubuntu16.04. Please do not change it here.
    os: ubuntu16.04

  D8SV3:
    mem: 32
    cpu:
      vcore: 8
    dataFolder: "/mnt"
    # Note: Up to now, the only supported os version is Ubuntu16.04. Pls don't change it here.
    os: ubuntu16.04


# The machine list in your cluster
# An example
machinelist:
  # Replace your own hostname here.
  infra-03:
    # recommend to be the same as host IP
    nodename: 10.0.3.9
    # Replace your own machine type here
    machinetype: D8SV3
    # Replace your own IP here.
    ip: 10.0.3.9
    # all hadooprole: master will install zk, please specify a unique zkid for each node. Begin at "1".
    zkid: "1"
    # hdfsrole:   master or worker
    # yarnrole:   master or worker
    # zookeeper:  "true"   or not set this value
    # Note: if zookeeper is set, you should set zkid in this machine.
    # jobhistory: "true"   or not set this value
    # grafana: "true"   or not set this value
    # pylon: "true"   or not set this value
    hdfsrole: master
    yarnrole: master
    zookeeper: "true"
    jobhistory: "true"
    launcher: "true"
    restserver: "true"
    webportal: "true"
    prometheus: "true"
    grafana: "true"
    pylon: "true"
  
  # Do the same work as the machine above.
  worker-01:
    nodename: 10.0.3.11
    machinetype: NC24R
    ip: 10.0.3.11
    hdfsrole: worker
    yarnrole: worker
    node-exporter: "true"
  # Do the same work as the machine above.
  worker-02:
    nodename: 10.0.3.12
    machinetype: NC24R
    ip: 10.0.3.12
    hdfsrole: worker
    yarnrole: worker
    node-exporter: "true"<|MERGE_RESOLUTION|>--- conflicted
+++ resolved
@@ -115,10 +115,8 @@
     prometheus_port: 9090
     # port for node exporter
     node_exporter_port: 9100
-<<<<<<< HEAD
     # cadvisor port
     cadvisor_port: 8089
-=======
   
   pyloninfo:
     # root url of the rest server
@@ -133,8 +131,7 @@
     webportal_uri: http://10.0.3.9:9286
     # port of pylon
     port: 80
->>>>>>> 0a96828a
-
+    
 # The detail machine type information in your cluster, each machine type has an entry here
 # An Azure VM example
 machineinfo:
